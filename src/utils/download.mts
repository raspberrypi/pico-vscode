import {
  createWriteStream,
  existsSync,
  readdirSync,
  symlinkSync,
  rmSync
} from "fs";
import { mkdir } from "fs/promises";
import { homedir, tmpdir } from "os";
import { basename, dirname, join } from "path";
import { join as joinPosix } from "path/posix";
import Logger from "../logger.mjs";
import { STATUS_CODES } from "http";
import { Client, Dispatcher } from "undici";
import type { SupportedToolchainVersion } from "./toolchainUtil.mjs";
import { cloneRepository, initSubmodules, getGit } from "./gitUtil.mjs";
import { checkForInstallationRequirements } from "./requirementsUtil.mjs";
import { HOME_VAR, SettingsKey } from "../settings.mjs";
import Settings from "../settings.mjs";
import type { VersionBundle } from "./versionBundles.mjs";
import MacOSPythonPkgExtractor from "./macOSUtils.mjs";
import which from "which";
import { window } from "vscode";
import { fileURLToPath } from "url";
import {
  type GithubReleaseAssetData,
  GithubRepository,
  getGithubReleaseByTag,
  getAuthorizationHeaders,
  EXT_USER_AGENT,
  GITHUB_API_BASE_URL,
  ownerOfRepository,
  repoNameOfRepository,
} from "./githubREST.mjs";
import { unxzFile, unzipFile } from "./downloadHelpers.mjs";

/// Translate nodejs platform names to ninja platform names
const NINJA_PLATFORMS: { [key: string]: string } = {
  darwin: "mac",
  linux: "linux",
  win32: "win",
};

/// Translate nodejs platform names to pico-sdk-tools platform names
const TOOLS_PLATFORMS: { [key: string]: string } = {
  darwin: "mac",
  linux: "lin",
  win32: "x64-win",
};

/// Release tags for the sdk tools
const TOOLS_RELEASES: { [key: string]: string } = {
  // eslint-disable-next-line @typescript-eslint/naming-convention
  "1.5.1": "v1.5.1-0",
  // eslint-disable-next-line @typescript-eslint/naming-convention
  "2.0.0": "v2.0.0-0",
};

/// Release tags for picotool
const PICOTOOL_RELEASES: { [key: string]: string } = {
  // eslint-disable-next-line @typescript-eslint/naming-convention
  "2.0.0": "v2.0.0-0",
};

/// Release tags for openocd
const OPENOCD_RELEASES: { [key: string]: string } = {
  // eslint-disable-next-line @typescript-eslint/naming-convention
  "0.12.0+dev": "v2.0.0-0",
};

/// Translate nodejs platform names to cmake platform names
const CMAKE_PLATFORMS: { [key: string]: string } = {
  darwin: "macos",
  linux: "linux",
  win32: "windows",
};

export function buildToolchainPath(version: string): string {
  // TODO: maybe put homedir() into a global
  return joinPosix(homedir(), ".pico-sdk", "toolchain", version);
}

export function buildSDKPath(version: string): string {
  // TODO: maybe replace . with _
  return joinPosix(
    homedir().replaceAll("\\", "/"),
    ".pico-sdk",
    "sdk",
    version
  );
}

export function buildToolsPath(version: string): string {
  // TODO: maybe replace . with _
  return joinPosix(
    homedir().replaceAll("\\", "/"),
    ".pico-sdk",
    "tools",
    version
  );
}

export function buildPicotoolPath(version: string): string {
  return joinPosix(
    homedir().replaceAll("\\", "/"),
    ".pico-sdk",
    "picotool",
    version
  );
}

export function getScriptsRoot(): string {
  return joinPosix(
    dirname(fileURLToPath(import.meta.url)).replaceAll("\\", "/"),
    "..",
    "scripts"
  );
}

export function buildNinjaPath(version: string): string {
  return joinPosix(
    homedir().replaceAll("\\", "/"),
    ".pico-sdk",
    "ninja",
    version
  );
}

export function buildOpenOCDPath(version: string): string {
  return joinPosix(
    homedir().replaceAll("\\", "/"),
    ".pico-sdk",
    "openocd",
    version
  );
}

export function buildCMakePath(version: string): string {
  return joinPosix(
    homedir().replaceAll("\\", "/"),
    ".pico-sdk",
    "cmake",
    version
  );
}

export function buildPython3Path(version: string): string {
  return joinPosix(
    homedir().replaceAll("\\", "/"),
    ".pico-sdk",
    "python",
    version
  );
}

export async function downloadAndInstallZip(
  url: string,
  targetDirectory: string,
  archiveFileName: string,
  logName: string,
  extraCallback?: () => void
): Promise<boolean> {
  // Check if the SDK is already installed
  if (
    existsSync(targetDirectory) &&
    readdirSync(targetDirectory).length !== 0
  ) {
    Logger.log(`${logName} is already installed.`);

    return true;
  }

  // Ensure the target directory exists
  await mkdir(targetDirectory, { recursive: true });

  const basenameSplit = basename(url).split(".");
  let artifactExt = basenameSplit.pop();
  if (artifactExt === "xz" || artifactExt === "gz") {
    artifactExt = basenameSplit.pop() + "." + artifactExt;
  }

  if (artifactExt === undefined) {
    return false;
  }

  const tmpBasePath = join(tmpdir(), "pico-sdk");
  await mkdir(tmpBasePath, { recursive: true });
  const archiveFilePath = join(tmpBasePath, archiveFileName);

  return new Promise(resolve => {
    const downloadUrl = new URL(url);
    const client = new Client(downloadUrl.origin);

    const requestOptions : Dispatcher.RequestOptions = {
      path: downloadUrl.pathname + downloadUrl.search,
      method: "GET",
      headers: {
        // eslint-disable-next-line @typescript-eslint/naming-convention
        "User-Agent": "VSCode-RaspberryPi-Pico-Extension",
        // eslint-disable-next-line @typescript-eslint/naming-convention
        Accept: "*/*",
        // eslint-disable-next-line @typescript-eslint/naming-convention
        "Accept-Encoding": "gzip, deflate, br",
      },
      maxRedirections: 3,
    };

    // save requested stream to file
    client.stream(requestOptions, ({statusCode}) =>
      createWriteStream(archiveFilePath).on("finish", () => {
        const code = statusCode ?? 404;

        if (code >= 400) {
          //return reject(new Error(STATUS_CODES[code]));
          Logger.log(
            `Error while downloading ${logName}: ` + STATUS_CODES[code]
          );

          return resolve(false);
        }

        // any redirects should have been handled by undici
        
        // unpack the archive
        if (artifactExt === "tar.xz" || artifactExt === "tar.gz") {
          unxzFile(archiveFilePath, targetDirectory)
            .then(success => {
              // delete tmp file
              rmSync(archiveFilePath, { recursive: true, force: true });

              if (extraCallback !== undefined) {
                extraCallback();
              }

              resolve(success);
            })
            .catch(() => {
              rmSync(archiveFilePath, { recursive: true, force: true });
              rmSync(targetDirectory, { recursive: true, force: true });
              resolve(false);
            });
        } else if (artifactExt === "zip") {
          const success = unzipFile(archiveFilePath, targetDirectory);
          // delete tmp file
          rmSync(archiveFilePath, { recursive: true, force: true });

          if (extraCallback !== undefined) {
            extraCallback();
          }

          if (!success) {
            rmSync(targetDirectory, { recursive: true, force: true });
          }
          resolve(success);
        } else {
          rmSync(archiveFilePath, { recursive: true, force: true });
          rmSync(targetDirectory, { recursive: true, force: true });
          Logger.log(`Error: unknown archive extension: ${artifactExt}`);
          resolve(false);
        }
<<<<<<< HEAD
      }), () => {
        // error - clean
        unlinkSync(archiveFilePath);
        unlinkSync(targetDirectory);
        Logger.log(`Error while downloading ${logName}.`);
=======
      });

      response.pipe(fileWriter);
    }).on("error", () => {
      // clean
      rmSync(archiveFilePath, { recursive: true, force: true });
      rmSync(targetDirectory, { recursive: true, force: true });
      Logger.log(`Error while downloading ${logName}.`);
>>>>>>> 1ebae3e4

        return false;
      }
    );
  });
}

export async function downloadAndInstallSDK(
  version: string,
  repositoryUrl: string,
  python3Path?: string
): Promise<boolean> {
  const settings = Settings.getInstance();
  if (settings === undefined) {
    Logger.log("Error: Settings not initialized.");

    return false;
  }

  // TODO: this does take about 2s - may be reduced
  const requirementsCheck = await checkForInstallationRequirements(settings);
  if (!requirementsCheck) {
    return false;
  }

  const targetDirectory = buildSDKPath(version);

  // Check if the SDK is already installed
  if (
    existsSync(targetDirectory) &&
    readdirSync(targetDirectory).length !== 0
  ) {
    Logger.log(`SDK ${version} is already installed.`);

    return true;
  }

  // Ensure the target directory exists
  //await mkdir(targetDirectory, { recursive: true });
  const gitPath = await getGit(settings);
  // using deferred execution to avoid git clone if git is not available
  if (
    gitPath !== undefined &&
    (await cloneRepository(repositoryUrl, version, targetDirectory, gitPath))
  ) {
    settings.reload();
    // check python requirements
    const python3Exe: string =
      python3Path ||
      settings
        .getString(SettingsKey.python3Path)
        ?.replace(HOME_VAR, homedir().replaceAll("\\", "/")) ||
      (process.platform === "win32" ? "python" : "python3");
    const python3: string | null = await which(python3Exe, { nothrow: true });

    if (python3 === null) {
      Logger.log(
        "Error: Python3 is not installed and could not be downloaded."
      );

      void window.showErrorMessage("Python3 is not installed and in PATH.");

      return false;
    }

    return initSubmodules(targetDirectory, gitPath);
  }

  return false;
}

async function downloadAndInstallGithubAsset(
  version: string,
  releaseVersion: string,
  repo: GithubRepository,
  targetDirectory: string,
  archiveFileName: string,
  assetName: string,
  logName: string,
  extraCallback?: () => void,

  redirectURL?: string
): Promise<boolean> {
  // Check if the asset is already installed
  if (
    redirectURL === undefined &&
    existsSync(targetDirectory) &&
    readdirSync(targetDirectory).length !== 0
  ) {
    Logger.log(`${logName} ${version} is already installed.`);

    return true;
  }

  // Ensure the target directory exists
  await mkdir(targetDirectory, { recursive: true });

  const tmpBasePath = join(tmpdir(), "pico-sdk");
  await mkdir(tmpBasePath, { recursive: true });
  const archiveFilePath = join(tmpBasePath, archiveFileName);

  let asset: GithubReleaseAssetData | undefined;

  try {
    if (redirectURL === undefined) {
      const release = await getGithubReleaseByTag(repo, releaseVersion);
      if (release === undefined) {
        return false;
      }

      // Find the asset
      Logger.log(release.assetsUrl);
      asset = release.assets.find(asset => asset.name === assetName);
    } else {
      asset = {
        name: version,
        // eslint-disable-next-line @typescript-eslint/naming-convention
        browser_download_url: redirectURL,
        id: -1,
      };
    }
  } catch (error) {
    Logger.log(
      `Error fetching ${logName} release ${version}. ${
        error instanceof Error ? error.message : (error as string)
      }`
    );

    return false;
  }

  if (!asset) {
    Logger.log(
      `Error release asset for ${logName} release ${version} not found.`
    );

    return false;
  }

  let url = asset.browser_download_url;
  let options: Dispatcher.RequestOptions;
  let client: Client;

  const githubPAT = Settings.getInstance()?.getString(SettingsKey.githubToken);

  if (redirectURL !== undefined) {
    Logger.log(`Downloading after redirect: ${redirectURL}`);
  }
  
  if ((redirectURL === undefined) && (githubPAT && githubPAT.length > 0)) {
    // Use GitHub API to download the asset (will return a redirect)
    Logger.log(`Using GitHub API for download`);
    const assetID = asset.id;

    const headers: { [key: string]: string } = {
      // eslint-disable-next-line @typescript-eslint/naming-convention
      "X-GitHub-Api-Version": "2022-11-28",
      // eslint-disable-next-line @typescript-eslint/naming-convention
      Accept: "application/octet-stream",
    };
    const owner = ownerOfRepository(repo);
    const repository = repoNameOfRepository(repo);
    url =
      `${GITHUB_API_BASE_URL}/repos/${owner}/${repository}/` +
      `releases/assets/${assetID}`;
    const urlObj = new URL(url);
    client = new Client(urlObj.origin);
    options = {
      path: urlObj.pathname + urlObj.search,
      method: "GET",
      headers: {
        ...getAuthorizationHeaders(),
        ...headers,
        // eslint-disable-next-line @typescript-eslint/naming-convention
        "User-Agent": EXT_USER_AGENT,
      },
      maxRedirections: 0, // don't automatically follow redirects
    };
  } else {
    const urlObj = new URL(url);
    client = new Client(urlObj.origin);
    options = {
      path: urlObj.pathname + urlObj.search,
      method: "GET",
      headers: {
        // eslint-disable-next-line @typescript-eslint/naming-convention
        "User-Agent": "VSCode-RaspberryPi-Pico-Extension",
      },
      maxRedirections: 0, // don't automatically follow redirects
    };
  }

  return new Promise(resolve => {
    // Use client.stream to download the asset
    client.stream(options, ({statusCode, headers}) =>
      createWriteStream(archiveFilePath).on("finish", () => {
        const code = statusCode ?? 404;

        if (code >= 400) {
          //return reject(new Error(STATUS_CODES[code]));
          Logger.log(`Error downloading ${logName}: ` + STATUS_CODES[code]);

          return resolve(false);
        }

        // handle redirects
        if (code > 300 && !!headers.location) {
          return resolve(
            downloadAndInstallGithubAsset(
              version,
              releaseVersion,
              repo,
              targetDirectory,
              archiveFileName,
              assetName,
              logName,
              extraCallback,
              headers.location.toString()
            )
          );
        }

        // unpack the archive
        if (archiveFileName.endsWith("tar.gz")) {
          unxzFile(archiveFilePath, targetDirectory)
            .then(success => {
              // delete tmp file
              rmSync(archiveFilePath, { recursive: true, force: true });

              if (extraCallback !== undefined) {
                extraCallback();
              }

              resolve(success);
            })
            .catch(() => {
              rmSync(archiveFilePath, { recursive: true, force: true });
              rmSync(targetDirectory, { recursive: true, force: true });
              resolve(false);
            });
        } else if (archiveFileName.endsWith("zip")) {
          const success = unzipFile(archiveFilePath, targetDirectory);
          // delete tmp file
          rmSync(archiveFilePath, { recursive: true, force: true });

          if (extraCallback !== undefined) {
            extraCallback();
          }

          if (!success) {
            rmSync(targetDirectory, { recursive: true, force: true });
          }
          resolve(success);
        } else {
          rmSync(archiveFilePath, { recursive: true, force: true });
          rmSync(targetDirectory, { recursive: true, force: true });
          Logger.log(`Error: unknown archive extension: ${archiveFileName}`);
          resolve(false);
        }
      }), error => {
        if (error) {
          Logger.log(`Error downloading ${logName} asset:` + error.message);
          resolve(false);
        }
      }
    );
  });
}

export async function downloadAndInstallTools(
  version: string
): Promise<boolean> {
  if (parseInt(version.split(".")[0]) < 2) {
    if (process.platform !== "win32") {
      Logger.log(`Skipping tools install not on Windows for pre-2.0.0 SDK.`);

      return true;
    }
  }
  const assetExt: string = process.platform === "linux" ? "tar.gz" : "zip";
  const targetDirectory = buildToolsPath(version);
  const archiveFileName = `sdk-tools.${assetExt}`;
  const assetName = `pico-sdk-tools-${version}${
    process.platform === "linux"
      ? process.arch === "arm64"
        ? "-aarch64"
        : "-x86_64"
      : ""
  }-${TOOLS_PLATFORMS[process.platform]}.${assetExt}`;

  return downloadAndInstallGithubAsset(
    version,
    TOOLS_RELEASES[version],
    GithubRepository.tools,
    targetDirectory,
    archiveFileName,
    assetName,
    "SDK Tools"
  );
}

export async function downloadAndInstallPicotool(
  version: string
): Promise<boolean> {
  const assetExt: string = process.platform === "linux" ? "tar.gz" : "zip";
  const targetDirectory = buildPicotoolPath(version);
  const archiveFileName = `picotool.${assetExt}`;
  const assetName = `picotool-${version}${
    process.platform === "linux"
      ? process.arch === "arm64"
        ? "-aarch64"
        : "-x86_64"
      : ""
  }-${TOOLS_PLATFORMS[process.platform]}.${assetExt}`;

  return downloadAndInstallGithubAsset(
    version,
    PICOTOOL_RELEASES[version],
    GithubRepository.tools,
    targetDirectory,
    archiveFileName,
    assetName,
    "Picotool"
  );
}

export async function downloadAndInstallToolchain(
  toolchain: SupportedToolchainVersion
): Promise<boolean> {
  const targetDirectory = buildToolchainPath(toolchain.version);

<<<<<<< HEAD
  // Check if the SDK is already installed
  if (
    existsSync(targetDirectory)
    && readdirSync(targetDirectory).length !== 0
  ) {
    Logger.log(`Toolchain ${toolchain.version} is already installed.`);

    return true;
  }

  // Ensure the target directory exists
  await mkdir(targetDirectory, { recursive: true });

=======
>>>>>>> 1ebae3e4
  // select download url for platform()_arch()
  const platformDouble = `${process.platform}_${process.arch}`;
  const urlString = toolchain.downloadUrls[platformDouble];
  const downloadUrl = new URL(urlString);
  const basenameSplit = basename(urlString).split(".");
  let artifactExt = basenameSplit.pop();
  if (artifactExt === "xz" || artifactExt === "gz") {
    artifactExt = basenameSplit.pop() + "." + artifactExt;
  }

  if (artifactExt === undefined) {
    return false;
  }

<<<<<<< HEAD
  const tmpBasePath = join(tmpdir(), "pico-sdk");
  await mkdir(tmpBasePath, { recursive: true });
  const archiveFilePath = join(
    tmpBasePath,
    `${toolchain.version}.${artifactExt}`
  );

  return new Promise(resolve => {
    const client = new Client(downloadUrl.origin);

    const requestOptions : Dispatcher.RequestOptions = {
      path: downloadUrl.pathname + downloadUrl.search,
      method: "GET",
      headers: {
        // eslint-disable-next-line @typescript-eslint/naming-convention
        "User-Agent": "VSCode-RaspberryPi-Pico-Extension",
        // eslint-disable-next-line @typescript-eslint/naming-convention
        Accept: "*/*",
        // eslint-disable-next-line @typescript-eslint/naming-convention
        "Accept-Encoding": "gzip, deflate, br",
      },
      maxRedirections: 3,
    };

    client.stream(requestOptions, ({statusCode}) =>
      createWriteStream(archiveFilePath).on("finish", () => {
        const code = statusCode ?? 404;

        if (code >= 400) {
          //return reject(new Error(STATUS_CODES[code]));
          Logger.log(
            "Error while downloading toolchain: " + STATUS_CODES[code]
          );

          return resolve(false);
        }

        // unpack the archive
        if (artifactExt === "tar.xz" || artifactExt === "tar.gz") {
          unxzFile(archiveFilePath, targetDirectory)
            .then(success => {
              // delete tmp file
              unlinkSync(archiveFilePath);
              resolve(success);
            })
            .catch(() => {
              unlinkSync(archiveFilePath);
              unlinkSync(targetDirectory);
              resolve(false);
            });
        } else if (artifactExt === "zip") {
          const success = unzipFile(archiveFilePath, targetDirectory);
          // delete tmp file
          unlinkSync(archiveFilePath);
          if (!success) {
            unlinkSync(targetDirectory);
          }
          resolve(success);
        } else {
          unlinkSync(archiveFilePath);
          unlinkSync(targetDirectory);
          Logger.log(`Error: unknown archive extension: ${artifactExt}`);
          resolve(false);
        }
      }), () => {
        // error - clean
        unlinkSync(archiveFilePath);
        unlinkSync(targetDirectory);
        Logger.log("Error while downloading toolchain.");

        return false;
      }
    );
  });
=======
  const archiveFileName = `${toolchain.version}.${artifactExt}`;

  return downloadAndInstallZip(
    downloadUrl, targetDirectory, archiveFileName, "Toolchain"
  );
>>>>>>> 1ebae3e4
}

export async function downloadAndInstallNinja(
  version: string
): Promise<boolean> {
  /*if (process.platform === "linux") {
    Logger.log("Ninja installation on Linux is not supported.");

    return false;
  }*/

  const targetDirectory = buildNinjaPath(version);
  const archiveFileName = `ninja.zip`;
  const assetName = `ninja-${NINJA_PLATFORMS[process.platform]}${
    process.platform === "linux"
      ? process.arch === "arm64"
        ? "-aarch64"
        : ""
      : ""
  }.zip`;

  return downloadAndInstallGithubAsset(
    version,
    version,
    GithubRepository.ninja,
    targetDirectory,
    archiveFileName,
    assetName,
    "ninja"
  );
}

/// Detects if the current system is a Raspberry Pi with Debian
/// by reading /proc/cpuinfo and /etc/os-release
// async function isRaspberryPi(): Promise<boolean> {
//   try {
//     // TODO: imporove detection speed
//     const cpuInfo = await readFile("/proc/cpuinfo", "utf8");
//     const osRelease = await readFile("/etc/os-release", "utf8");
//     const versionId = osRelease.match(/VERSION_ID="?(\d+)"?/)?.[1] ?? "0";

//     return (
//       cpuInfo.toLowerCase().includes("raspberry pi") &&
//       osRelease.toLowerCase().includes(`name="debian gnu/linux"`) &&
//       parseInt(versionId) >= 12
//     );
//   } catch (error) {
//     // Handle file read error or other exceptions
//     Logger.log(
//       "Error reading /proc/cpuinfo or /etc/os-release:",
//       error instanceof Error ? error.message : (error as string)
//     );

//     return false;
//   }
// }

export async function downloadAndInstallOpenOCD(
  version: string
): Promise<boolean> {
  if (
    (process.platform === "darwin" && process.arch === "x64") ||
    (process.platform === "linux" && !["arm64", "x64"].includes(process.arch))
  ) {
    Logger.log("OpenOCD installation not supported on this platform.");

    return false;
  }
  const assetExt: string = process.platform === "linux" ? "tar.gz" : "zip";
  const targetDirectory = buildOpenOCDPath(version);
  const archiveFileName = `openocd.${assetExt}`;
  const assetName = `openocd-${version}${
    process.platform === "linux"
      ? process.arch === "arm64"
        ? "-aarch64"
        : "-x86_64"
      : process.platform === "darwin"
      ? "-arm64"
      : ""
  }-${TOOLS_PLATFORMS[process.platform]}.${assetExt}`;

  const extraCallback = (): void => {
    if (process.platform !== "win32") {
      // on darwin and linux platforms create windows compatible alias
      // so confiuration works on all platforms
      symlinkSync(
        join(targetDirectory, "openocd"),
        join(targetDirectory, "openocd.exe"),
        "file"
      );
    }
  };

  return downloadAndInstallGithubAsset(
    version,
    OPENOCD_RELEASES[version],
    GithubRepository.tools,
    targetDirectory,
    archiveFileName,
    assetName,
    "OpenOCD",
    extraCallback
  );
}

/**
 * Supports Windows and macOS amd64 and arm64.
 *
 * @param version
 * @returns
 */
export async function downloadAndInstallCmake(
  version: string
): Promise<boolean> {
  /*if (process.platform === "linux") {
    Logger.log("CMake installation on Linux is not supported.");

    return false;
  }*/

  const targetDirectory = buildCMakePath(version);
  const assetExt = process.platform === "win32" ? "zip" : "tar.gz";
  const archiveFileName = `cmake-${version}.${assetExt}`;
  const assetName = `cmake-${version.replace("v", "")}-${
    CMAKE_PLATFORMS[process.platform]
  }-${
    process.platform === "darwin"
      ? "universal"
      : process.arch === "arm64"
      ? process.platform === "linux"
        ? "aarch64"
        : "arm64"
      : "x86_64"
  }.${assetExt}`;

  const extraCallback = (): void => {
    // on macOS the download includes an app bundle
    // create a symlink so it has the same paths as on other platforms
    if (process.platform === "darwin") {
      symlinkSync(
        join(targetDirectory, "CMake.app", "Contents", "bin"),
        join(targetDirectory, "bin"),
        "dir"
      );
    }
    // macOS
    //chmodSync(join(targetDirectory, "CMake.app", "Contents", "bin", "cmake"), 0o755);
  };

  return downloadAndInstallGithubAsset(
    version,
    version,
    GithubRepository.cmake,
    targetDirectory,
    archiveFileName,
    assetName,
    "CMake",
    extraCallback
  );
}

/**
 * Only supported Windows amd64 and arm64.
 *
 * @returns
 */
export async function downloadEmbedPython(
  versionBundle: VersionBundle,
  redirectURL?: string
): Promise<string | undefined> {
  if (
    // even tough this function supports downloading python3 on macOS arm64
    // it doesn't work correctly therefore it's excluded here
    // use pyenvInstallPython instead
    process.platform !== "win32" ||
    (process.platform === "win32" && process.arch !== "x64")
  ) {
    Logger.log(
      "Embed Python installation on Windows x64 and macOS arm64 only."
    );

    return;
  }

  const targetDirectory = buildPython3Path(versionBundle.python.version);
  const settingsTargetDirectory =
    `${HOME_VAR}/.pico-sdk` + `/python/${versionBundle.python.version}`;

  // Check if the Embed Python is already installed
  if (
    redirectURL === undefined &&
    existsSync(targetDirectory) &&
    readdirSync(targetDirectory).length !== 0
  ) {
    Logger.log(`Embed Python is already installed correctly.`);

    return `${settingsTargetDirectory}/python.exe`;
  }

  // Ensure the target directory exists
  await mkdir(targetDirectory, { recursive: true });

  // select download url
  const downloadUrl = new URL(versionBundle.python.windowsAmd64);

  const tmpBasePath = join(tmpdir(), "pico-sdk");
  await mkdir(tmpBasePath, { recursive: true });
  const archiveFilePath = join(
    tmpBasePath,
    `python-${versionBundle.python.version}.zip`
  );

  return new Promise(resolve => {
    const client = new Client(downloadUrl.origin);

    const requestOptions : Dispatcher.RequestOptions = {
      path: downloadUrl.pathname + downloadUrl.search,
      method: "GET",
      headers: {
        // eslint-disable-next-line @typescript-eslint/naming-convention
        "User-Agent": "VSCode-RaspberryPi-Pico-Extension",
        // eslint-disable-next-line @typescript-eslint/naming-convention
        Accept: "*/*",
        // eslint-disable-next-line @typescript-eslint/naming-convention
        "Accept-Encoding": "gzip, deflate, br",
      },
      maxRedirections: 3,
    };

    // save requested stream to file
    client.stream(requestOptions, ({statusCode}) =>
      createWriteStream(archiveFilePath).on("finish", () => {
        const code = statusCode ?? 0;

        if (code >= 400) {
          //return reject(new Error(STATUS_CODES[code]));
          Logger.log("Error while downloading python: " + STATUS_CODES[code]);

          return resolve(undefined);
        }

        // any redirects should have been handled by undici

        // doesn't work correctly therefore use pyenvInstallPython instead
        // TODO: remove unused darwin code-path here
        if (process.platform === "darwin") {
          const pkgExtractor = new MacOSPythonPkgExtractor(
            archiveFilePath,
            targetDirectory
          );

          pkgExtractor
            .extractPkg()
            .then(success => {
              if (versionBundle.python.version.lastIndexOf(".") <= 2) {
                Logger.log(
                  "Error while extracting Python: " +
                    "Python version has wrong format."
                );
                resolve(undefined);
              }

              if (success) {
                try {
                  // create symlink, so the same path can be used as on Windows
                  const srcPath = joinPosix(
                    settingsTargetDirectory,
                    "/Versions/",
                    versionBundle.python.version.substring(
                      0,
                      versionBundle.python.version.lastIndexOf(".")
                    ),
                    "bin",
                    "python3"
                  );
                  symlinkSync(
                    srcPath,
                    // use .exe as python is already used in the directory
                    join(settingsTargetDirectory, "python.exe"),
                    "file"
                  );
                  symlinkSync(
                    srcPath,
                    // use .exe as python is already used in the directory
                    join(settingsTargetDirectory, "python3.exe"),
                    "file"
                  );
                } catch {
                  resolve(undefined);
                }

                resolve(`${settingsTargetDirectory}/python.exe`);
              } else {
                resolve(undefined);
              }
            })
            .catch(() => {
              resolve(undefined);
            });
        } else {
          // unpack the archive
          const success = unzipFile(archiveFilePath, targetDirectory);
          // delete tmp file
          rmSync(archiveFilePath, { recursive: true, force: true });
          resolve(
            success ? `${settingsTargetDirectory}/python.exe` : undefined
          );
        }
      }), (err) => {
        if (err) {
          Logger.log("Error while downloading Embed Python.");
          return false;
        }
      }
    );
  });
}<|MERGE_RESOLUTION|>--- conflicted
+++ resolved
@@ -11,7 +11,8 @@
 import { join as joinPosix } from "path/posix";
 import Logger from "../logger.mjs";
 import { STATUS_CODES } from "http";
-import { Client, Dispatcher } from "undici";
+import type { Dispatcher } from "undici";
+import { Client } from "undici";
 import type { SupportedToolchainVersion } from "./toolchainUtil.mjs";
 import { cloneRepository, initSubmodules, getGit } from "./gitUtil.mjs";
 import { checkForInstallationRequirements } from "./requirementsUtil.mjs";
@@ -258,22 +259,11 @@
           Logger.log(`Error: unknown archive extension: ${artifactExt}`);
           resolve(false);
         }
-<<<<<<< HEAD
       }), () => {
         // error - clean
-        unlinkSync(archiveFilePath);
-        unlinkSync(targetDirectory);
+        rmSync(archiveFilePath, { recursive: true, force: true });
+        rmSync(targetDirectory, { recursive: true, force: true });
         Logger.log(`Error while downloading ${logName}.`);
-=======
-      });
-
-      response.pipe(fileWriter);
-    }).on("error", () => {
-      // clean
-      rmSync(archiveFilePath, { recursive: true, force: true });
-      rmSync(targetDirectory, { recursive: true, force: true });
-      Logger.log(`Error while downloading ${logName}.`);
->>>>>>> 1ebae3e4
 
         return false;
       }
@@ -605,27 +595,10 @@
 ): Promise<boolean> {
   const targetDirectory = buildToolchainPath(toolchain.version);
 
-<<<<<<< HEAD
-  // Check if the SDK is already installed
-  if (
-    existsSync(targetDirectory)
-    && readdirSync(targetDirectory).length !== 0
-  ) {
-    Logger.log(`Toolchain ${toolchain.version} is already installed.`);
-
-    return true;
-  }
-
-  // Ensure the target directory exists
-  await mkdir(targetDirectory, { recursive: true });
-
-=======
->>>>>>> 1ebae3e4
   // select download url for platform()_arch()
   const platformDouble = `${process.platform}_${process.arch}`;
-  const urlString = toolchain.downloadUrls[platformDouble];
-  const downloadUrl = new URL(urlString);
-  const basenameSplit = basename(urlString).split(".");
+  const downloadUrl = toolchain.downloadUrls[platformDouble];
+  const basenameSplit = basename(downloadUrl).split(".");
   let artifactExt = basenameSplit.pop();
   if (artifactExt === "xz" || artifactExt === "gz") {
     artifactExt = basenameSplit.pop() + "." + artifactExt;
@@ -635,88 +608,11 @@
     return false;
   }
 
-<<<<<<< HEAD
-  const tmpBasePath = join(tmpdir(), "pico-sdk");
-  await mkdir(tmpBasePath, { recursive: true });
-  const archiveFilePath = join(
-    tmpBasePath,
-    `${toolchain.version}.${artifactExt}`
-  );
-
-  return new Promise(resolve => {
-    const client = new Client(downloadUrl.origin);
-
-    const requestOptions : Dispatcher.RequestOptions = {
-      path: downloadUrl.pathname + downloadUrl.search,
-      method: "GET",
-      headers: {
-        // eslint-disable-next-line @typescript-eslint/naming-convention
-        "User-Agent": "VSCode-RaspberryPi-Pico-Extension",
-        // eslint-disable-next-line @typescript-eslint/naming-convention
-        Accept: "*/*",
-        // eslint-disable-next-line @typescript-eslint/naming-convention
-        "Accept-Encoding": "gzip, deflate, br",
-      },
-      maxRedirections: 3,
-    };
-
-    client.stream(requestOptions, ({statusCode}) =>
-      createWriteStream(archiveFilePath).on("finish", () => {
-        const code = statusCode ?? 404;
-
-        if (code >= 400) {
-          //return reject(new Error(STATUS_CODES[code]));
-          Logger.log(
-            "Error while downloading toolchain: " + STATUS_CODES[code]
-          );
-
-          return resolve(false);
-        }
-
-        // unpack the archive
-        if (artifactExt === "tar.xz" || artifactExt === "tar.gz") {
-          unxzFile(archiveFilePath, targetDirectory)
-            .then(success => {
-              // delete tmp file
-              unlinkSync(archiveFilePath);
-              resolve(success);
-            })
-            .catch(() => {
-              unlinkSync(archiveFilePath);
-              unlinkSync(targetDirectory);
-              resolve(false);
-            });
-        } else if (artifactExt === "zip") {
-          const success = unzipFile(archiveFilePath, targetDirectory);
-          // delete tmp file
-          unlinkSync(archiveFilePath);
-          if (!success) {
-            unlinkSync(targetDirectory);
-          }
-          resolve(success);
-        } else {
-          unlinkSync(archiveFilePath);
-          unlinkSync(targetDirectory);
-          Logger.log(`Error: unknown archive extension: ${artifactExt}`);
-          resolve(false);
-        }
-      }), () => {
-        // error - clean
-        unlinkSync(archiveFilePath);
-        unlinkSync(targetDirectory);
-        Logger.log("Error while downloading toolchain.");
-
-        return false;
-      }
-    );
-  });
-=======
   const archiveFileName = `${toolchain.version}.${artifactExt}`;
 
   return downloadAndInstallZip(
     downloadUrl, targetDirectory, archiveFileName, "Toolchain"
   );
->>>>>>> 1ebae3e4
 }
 
 export async function downloadAndInstallNinja(
@@ -1028,6 +924,7 @@
       }), (err) => {
         if (err) {
           Logger.log("Error while downloading Embed Python.");
+          
           return false;
         }
       }
