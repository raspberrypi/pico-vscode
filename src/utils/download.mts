import {
  createWriteStream,
  existsSync,
  readdirSync,
  symlinkSync,
  unlinkSync,
} from "fs";
import { mkdir } from "fs/promises";
import { homedir, tmpdir } from "os";
import { basename, dirname, join } from "path";
import { join as joinPosix } from "path/posix";
import Logger from "../logger.mjs";
import { STATUS_CODES } from "http";
import { Client, Dispatcher } from "undici";
import type { SupportedToolchainVersion } from "./toolchainUtil.mjs";
import { cloneRepository, initSubmodules, getGit } from "./gitUtil.mjs";
import { checkForInstallationRequirements } from "./requirementsUtil.mjs";
import { HOME_VAR, SettingsKey } from "../settings.mjs";
import Settings from "../settings.mjs";
import type { VersionBundle } from "./versionBundles.mjs";
import MacOSPythonPkgExtractor from "./macOSUtils.mjs";
import which from "which";
import { window } from "vscode";
import { fileURLToPath } from "url";
import {
  type GithubReleaseAssetData,
  GithubRepository,
  getGithubReleaseByTag,
  getAuthorizationHeaders,
  EXT_USER_AGENT,
  GITHUB_API_BASE_URL,
  ownerOfRepository,
  repoNameOfRepository,
} from "./githubREST.mjs";
import { unxzFile, unzipFile } from "./downloadHelpers.mjs";

/// Translate nodejs platform names to ninja platform names
const NINJA_PLATFORMS: { [key: string]: string } = {
  darwin: "mac",
  linux: "linux",
  win32: "win",
};

/// Translate nodejs platform names to pico-sdk-tools platform names
const TOOLS_PLATFORMS: { [key: string]: string } = {
  darwin: "mac",
  linux: "lin",
  win32: "x64-win",
};

/// Release tags for the sdk tools
const TOOLS_RELEASES: { [key: string]: string } = {
  // eslint-disable-next-line @typescript-eslint/naming-convention
  "1.5.1": "v1.5.1-0",
  // eslint-disable-next-line @typescript-eslint/naming-convention
  "2.0.0": "v2.0.0-0",
};

/// Release tags for picotool
const PICOTOOL_RELEASES: { [key: string]: string } = {
  // eslint-disable-next-line @typescript-eslint/naming-convention
  "2.0.0": "v2.0.0-0",
};

/// Release tags for openocd
const OPENOCD_RELEASES: { [key: string]: string } = {
  // eslint-disable-next-line @typescript-eslint/naming-convention
  "0.12.0+dev": "v2.0.0-0",
};

/// Translate nodejs platform names to cmake platform names
const CMAKE_PLATFORMS: { [key: string]: string } = {
  darwin: "macos",
  linux: "linux",
  win32: "windows",
};

export function buildToolchainPath(version: string): string {
  // TODO: maybe put homedir() into a global
  return joinPosix(homedir(), ".pico-sdk", "toolchain", version);
}

export function buildSDKPath(version: string): string {
  // TODO: maybe replace . with _
  return joinPosix(
    homedir().replaceAll("\\", "/"),
    ".pico-sdk",
    "sdk",
    version
  );
}

export function buildToolsPath(version: string): string {
  // TODO: maybe replace . with _
  return joinPosix(
    homedir().replaceAll("\\", "/"),
    ".pico-sdk",
    "tools",
    version
  );
}

export function buildPicotoolPath(version: string): string {
  return joinPosix(
    homedir().replaceAll("\\", "/"),
    ".pico-sdk",
    "picotool",
    version
  );
}

export function getScriptsRoot(): string {
  return joinPosix(
    dirname(fileURLToPath(import.meta.url)).replaceAll("\\", "/"),
    "..",
    "scripts"
  );
}

export function buildNinjaPath(version: string): string {
  return joinPosix(
    homedir().replaceAll("\\", "/"),
    ".pico-sdk",
    "ninja",
    version
  );
}

export function buildOpenOCDPath(version: string): string {
  return joinPosix(
    homedir().replaceAll("\\", "/"),
    ".pico-sdk",
    "openocd",
    version
  );
}

export function buildCMakePath(version: string): string {
  return joinPosix(
    homedir().replaceAll("\\", "/"),
    ".pico-sdk",
    "cmake",
    version
  );
}

export function buildPython3Path(version: string): string {
  return joinPosix(
    homedir().replaceAll("\\", "/"),
    ".pico-sdk",
    "python",
    version
  );
}

export async function downloadAndInstallZip(
  url: string,
  targetDirectory: string,
  archiveFileName: string,
  logName: string,
  extraCallback?: () => void
): Promise<boolean> {
  // Check if the SDK is already installed
  if (
    existsSync(targetDirectory) &&
    readdirSync(targetDirectory).length !== 0
  ) {
    Logger.log(`${logName} is already installed.`);

    return true;
  }

  // Ensure the target directory exists
  await mkdir(targetDirectory, { recursive: true });

  const basenameSplit = basename(url).split(".");
  let artifactExt = basenameSplit.pop();
  if (artifactExt === "xz" || artifactExt === "gz") {
    artifactExt = basenameSplit.pop() + "." + artifactExt;
  }

  if (artifactExt === undefined) {
    return false;
  }

  const tmpBasePath = join(tmpdir(), "pico-sdk");
  await mkdir(tmpBasePath, { recursive: true });
  const archiveFilePath = join(tmpBasePath, archiveFileName);

  return new Promise(resolve => {
    const downloadUrl = new URL(url);
    const client = new Client(downloadUrl.origin);

    const requestOptions : Dispatcher.RequestOptions = {
      path: downloadUrl.pathname + downloadUrl.search,
      method: "GET",
      headers: {
        // eslint-disable-next-line @typescript-eslint/naming-convention
        "User-Agent": "VSCode-RaspberryPi-Pico-Extension",
        // eslint-disable-next-line @typescript-eslint/naming-convention
        Accept: "*/*",
        // eslint-disable-next-line @typescript-eslint/naming-convention
        "Accept-Encoding": "gzip, deflate, br",
      },
      maxRedirections: 3,
    };

    // save requested stream to file
    client.stream(requestOptions, ({statusCode}) =>
      createWriteStream(archiveFilePath).on("finish", () => {
        const code = statusCode ?? 404;

        if (code >= 400) {
          //return reject(new Error(STATUS_CODES[code]));
          Logger.log(
            `Error while downloading ${logName}: ` + STATUS_CODES[code]
          );

<<<<<<< HEAD
          return resolve(false);
        }
=======
      // handle redirects
      if (code > 300 && code < 400 && !!response.headers.location) {
        return resolve(
          downloadAndInstallZip(
            response.headers.location,
            targetDirectory,
            archiveFileName,
            logName,
            extraCallback
          )
        );
      }
>>>>>>> 1f26dcc3

        // any redirects should have been handled by undici
        
        // unpack the archive
        if (artifactExt === "tar.xz" || artifactExt === "tar.gz") {
          unxzFile(archiveFilePath, targetDirectory)
            .then(success => {
              // delete tmp file
              unlinkSync(archiveFilePath);

              if (extraCallback !== undefined) {
                extraCallback();
              }

              resolve(success);
            })
            .catch(() => {
              unlinkSync(archiveFilePath);
              unlinkSync(targetDirectory);
              resolve(false);
            });
        } else if (artifactExt === "zip") {
          const success = unzipFile(archiveFilePath, targetDirectory);
          // delete tmp file
          unlinkSync(archiveFilePath);

          if (extraCallback !== undefined) {
            extraCallback();
          }

          if (!success) {
            unlinkSync(targetDirectory);
          }
          resolve(success);
        } else {
          unlinkSync(archiveFilePath);
          unlinkSync(targetDirectory);
          Logger.log(`Error: unknown archive extension: ${artifactExt}`);
          resolve(false);
        }
      }), () => {
        // error - clean
        unlinkSync(archiveFilePath);
        unlinkSync(targetDirectory);
        Logger.log(`Error while downloading ${logName}.`);

        return false;
      }
    );
  });
}

export async function downloadAndInstallSDK(
  version: string,
  repositoryUrl: string,
  python3Path?: string
): Promise<boolean> {
  const settings = Settings.getInstance();
  if (settings === undefined) {
    Logger.log("Error: Settings not initialized.");

    return false;
  }

  // TODO: this does take about 2s - may be reduced
  const requirementsCheck = await checkForInstallationRequirements(settings);
  if (!requirementsCheck) {
    return false;
  }

  const targetDirectory = buildSDKPath(version);

  // Check if the SDK is already installed
  if (
    existsSync(targetDirectory) &&
    readdirSync(targetDirectory).length !== 0
  ) {
    Logger.log(`SDK ${version} is already installed.`);

    return true;
  }

  // Ensure the target directory exists
  //await mkdir(targetDirectory, { recursive: true });
  const gitPath = await getGit(settings);
  // using deferred execution to avoid git clone if git is not available
  if (
    gitPath !== undefined &&
    (await cloneRepository(repositoryUrl, version, targetDirectory, gitPath))
  ) {
    settings.reload();
    // check python requirements
    const python3Exe: string =
      python3Path ||
      settings
        .getString(SettingsKey.python3Path)
        ?.replace(HOME_VAR, homedir().replaceAll("\\", "/")) ||
      (process.platform === "win32" ? "python" : "python3");
    const python3: string | null = await which(python3Exe, { nothrow: true });

    if (python3 === null) {
      Logger.log(
        "Error: Python3 is not installed and could not be downloaded."
      );

      void window.showErrorMessage("Python3 is not installed and in PATH.");

      return false;
    }

    return initSubmodules(targetDirectory, gitPath);
  }

  return false;
}

async function downloadAndInstallGithubAsset(
  version: string,
  releaseVersion: string,
  repo: GithubRepository,
  targetDirectory: string,
  archiveFileName: string,
  assetName: string,
  logName: string,
  extraCallback?: () => void,

  redirectURL?: string
): Promise<boolean> {
  // Check if the asset is already installed
  if (
    redirectURL === undefined &&
    existsSync(targetDirectory) &&
    readdirSync(targetDirectory).length !== 0
  ) {
    Logger.log(`${logName} ${version} is already installed.`);

    return true;
  }

  // Ensure the target directory exists
  await mkdir(targetDirectory, { recursive: true });

  const tmpBasePath = join(tmpdir(), "pico-sdk");
  await mkdir(tmpBasePath, { recursive: true });
  const archiveFilePath = join(tmpBasePath, archiveFileName);

  let asset: GithubReleaseAssetData | undefined;

  try {
    if (redirectURL === undefined) {
      const release = await getGithubReleaseByTag(repo, releaseVersion);
      if (release === undefined) {
        return false;
      }

      // Find the asset
      Logger.log(release.assetsUrl);
      asset = release.assets.find(asset => asset.name === assetName);
    } else {
      asset = {
        name: version,
        // eslint-disable-next-line @typescript-eslint/naming-convention
        browser_download_url: redirectURL,
        id: -1,
      };
    }
  } catch (error) {
    Logger.log(
      `Error fetching ${logName} release ${version}. ${
        error instanceof Error ? error.message : (error as string)
      }`
    );

    return false;
  }

  if (!asset) {
    Logger.log(
      `Error release asset for ${logName} release ${version} not found.`
    );

    return false;
  }

  let url = asset.browser_download_url;
  let options: Dispatcher.RequestOptions;
  let client: Client;

  const githubPAT = Settings.getInstance()?.getString(SettingsKey.githubToken);

  if (redirectURL !== undefined) {
    Logger.log(`Downloading after redirect: ${redirectURL}`);
  }
  
  if ((redirectURL === undefined) && (githubPAT && githubPAT.length > 0)) {
    // Use GitHub API to download the asset (will return a redirect)
    Logger.log(`Using GitHub API for download`);
    const assetID = asset.id;

    const headers: { [key: string]: string } = {
      // eslint-disable-next-line @typescript-eslint/naming-convention
      "X-GitHub-Api-Version": "2022-11-28",
      // eslint-disable-next-line @typescript-eslint/naming-convention
      Accept: "application/octet-stream",
    };
    const owner = ownerOfRepository(repo);
    const repository = repoNameOfRepository(repo);
    url =
      `${GITHUB_API_BASE_URL}/repos/${owner}/${repository}/` +
      `releases/assets/${assetID}`;
    const urlObj = new URL(url);
    client = new Client(urlObj.origin);
    options = {
      path: urlObj.pathname + urlObj.search,
      method: "GET",
      headers: {
        ...getAuthorizationHeaders(),
        ...headers,
        // eslint-disable-next-line @typescript-eslint/naming-convention
        "User-Agent": EXT_USER_AGENT,
      },
      maxRedirections: 0, // don't automatically follow redirects
    };
  } else {
    const urlObj = new URL(url);
    client = new Client(urlObj.origin);
    options = {
      path: urlObj.pathname + urlObj.search,
      method: "GET",
      headers: {
        // eslint-disable-next-line @typescript-eslint/naming-convention
        "User-Agent": "VSCode-RaspberryPi-Pico-Extension",
      },
      maxRedirections: 0, // don't automatically follow redirects
    };
  }

  return new Promise(resolve => {
    // Use client.stream to download the asset
    client.stream(options, ({statusCode, headers}) =>
      createWriteStream(archiveFilePath).on("finish", () => {
        const code = statusCode ?? 404;

        if (code >= 400) {
          //return reject(new Error(STATUS_CODES[code]));
          Logger.log(`Error downloading ${logName}: ` + STATUS_CODES[code]);

          return resolve(false);
        }

        // handle redirects
        if (code > 300 && !!headers.location) {
          return resolve(
            downloadAndInstallGithubAsset(
              version,
              releaseVersion,
              repo,
              targetDirectory,
              archiveFileName,
              assetName,
              logName,
              extraCallback,
              headers.location.toString()
            )
          );
        }

        // unpack the archive
        if (archiveFileName.endsWith("tar.gz")) {
          unxzFile(archiveFilePath, targetDirectory)
            .then(success => {
              // delete tmp file
              unlinkSync(archiveFilePath);

              if (extraCallback !== undefined) {
                extraCallback();
              }

              resolve(success);
            })
            .catch(() => {
              unlinkSync(archiveFilePath);
              unlinkSync(targetDirectory);
              resolve(false);
            });
        } else if (archiveFileName.endsWith("zip")) {
          const success = unzipFile(archiveFilePath, targetDirectory);
          // delete tmp file
          unlinkSync(archiveFilePath);

          if (extraCallback !== undefined) {
            extraCallback();
          }

          if (!success) {
            unlinkSync(targetDirectory);
          }
          resolve(success);
        } else {
          unlinkSync(archiveFilePath);
          unlinkSync(targetDirectory);
          Logger.log(`Error: unknown archive extension: ${archiveFileName}`);
          resolve(false);
        }
      }), error => {
        if (error) {
          Logger.log(`Error downloading ${logName} asset:` + error.message);
          resolve(false);
        }
      }
    );
  });
}

export async function downloadAndInstallTools(
  version: string
): Promise<boolean> {
  if (parseInt(version.split(".")[0]) < 2) {
    if (process.platform !== "win32") {
      Logger.log(`Skipping tools install not on Windows for pre-2.0.0 SDK.`);

      return true;
    }
  }
  const assetExt: string = process.platform === "linux" ? "tar.gz" : "zip";
  const targetDirectory = buildToolsPath(version);
  const archiveFileName = `sdk-tools.${assetExt}`;
  const assetName = `pico-sdk-tools-${version}${
    process.platform === "linux"
      ? process.arch === "arm64"
        ? "-aarch64"
        : "-x86_64"
      : ""
  }-${TOOLS_PLATFORMS[process.platform]}.${assetExt}`;

  return downloadAndInstallGithubAsset(
    version,
    TOOLS_RELEASES[version],
    GithubRepository.tools,
    targetDirectory,
    archiveFileName,
    assetName,
    "SDK Tools"
  );
}

export async function downloadAndInstallPicotool(
  version: string
): Promise<boolean> {
  const assetExt: string = process.platform === "linux" ? "tar.gz" : "zip";
  const targetDirectory = buildPicotoolPath(version);
  const archiveFileName = `picotool.${assetExt}`;
  const assetName = `picotool-${version}${
    process.platform === "linux"
      ? process.arch === "arm64"
        ? "-aarch64"
        : "-x86_64"
      : ""
  }-${TOOLS_PLATFORMS[process.platform]}.${assetExt}`;

  return downloadAndInstallGithubAsset(
    version,
    PICOTOOL_RELEASES[version],
    GithubRepository.tools,
    targetDirectory,
    archiveFileName,
    assetName,
    "Picotool"
  );
}

export async function downloadAndInstallToolchain(
  toolchain: SupportedToolchainVersion
): Promise<boolean> {
  const targetDirectory = buildToolchainPath(toolchain.version);

  // Check if the SDK is already installed
  if (
<<<<<<< HEAD
    existsSync(targetDirectory)
    && readdirSync(targetDirectory).length !== 0
=======
    redirectURL === undefined &&
    existsSync(targetDirectory) &&
    readdirSync(targetDirectory).length !== 0
>>>>>>> 1f26dcc3
  ) {
    Logger.log(`Toolchain ${toolchain.version} is already installed.`);

    return true;
  }

  // Ensure the target directory exists
  await mkdir(targetDirectory, { recursive: true });

  // select download url for platform()_arch()
  const platformDouble = `${process.platform}_${process.arch}`;
  const urlString = toolchain.downloadUrls[platformDouble];
  const downloadUrl = new URL(urlString);
  const basenameSplit = basename(urlString).split(".");
  let artifactExt = basenameSplit.pop();
  if (artifactExt === "xz" || artifactExt === "gz") {
    artifactExt = basenameSplit.pop() + "." + artifactExt;
  }

  if (artifactExt === undefined) {
    return false;
  }

  const tmpBasePath = join(tmpdir(), "pico-sdk");
  await mkdir(tmpBasePath, { recursive: true });
  const archiveFilePath = join(
    tmpBasePath,
    `${toolchain.version}.${artifactExt}`
  );

  return new Promise(resolve => {
    const client = new Client(downloadUrl.origin);

    const requestOptions : Dispatcher.RequestOptions = {
      path: downloadUrl.pathname + downloadUrl.search,
      method: "GET",
      headers: {
        // eslint-disable-next-line @typescript-eslint/naming-convention
        "User-Agent": "VSCode-RaspberryPi-Pico-Extension",
        // eslint-disable-next-line @typescript-eslint/naming-convention
        Accept: "*/*",
        // eslint-disable-next-line @typescript-eslint/naming-convention
        "Accept-Encoding": "gzip, deflate, br",
      },
      maxRedirections: 3,
    };

    client.stream(requestOptions, ({statusCode}) =>
      createWriteStream(archiveFilePath).on("finish", () => {
        const code = statusCode ?? 404;

        if (code >= 400) {
          //return reject(new Error(STATUS_CODES[code]));
          Logger.log(
            "Error while downloading toolchain: " + STATUS_CODES[code]
          );

          return resolve(false);
        }

        // unpack the archive
        if (artifactExt === "tar.xz" || artifactExt === "tar.gz") {
          unxzFile(archiveFilePath, targetDirectory)
            .then(success => {
              // delete tmp file
              unlinkSync(archiveFilePath);
              resolve(success);
            })
            .catch(() => {
              unlinkSync(archiveFilePath);
              unlinkSync(targetDirectory);
              resolve(false);
            });
        } else if (artifactExt === "zip") {
          const success = unzipFile(archiveFilePath, targetDirectory);
          // delete tmp file
          unlinkSync(archiveFilePath);
          if (!success) {
            unlinkSync(targetDirectory);
          }
          resolve(success);
        } else {
          unlinkSync(archiveFilePath);
          unlinkSync(targetDirectory);
          Logger.log(`Error: unknown archive extension: ${artifactExt}`);
          resolve(false);
        }
      }), () => {
        // error - clean
        unlinkSync(archiveFilePath);
        unlinkSync(targetDirectory);
        Logger.log("Error while downloading toolchain.");

        return false;
      }
    );
  });
}

export async function downloadAndInstallNinja(
  version: string
): Promise<boolean> {
  /*if (process.platform === "linux") {
    Logger.log("Ninja installation on Linux is not supported.");

    return false;
  }*/

  const targetDirectory = buildNinjaPath(version);
  const archiveFileName = `ninja.zip`;
  const assetName = `ninja-${NINJA_PLATFORMS[process.platform]}${
    process.platform === "linux"
      ? process.arch === "arm64"
        ? "-aarch64"
        : ""
      : ""
  }.zip`;

  return downloadAndInstallGithubAsset(
    version,
    version,
    GithubRepository.ninja,
    targetDirectory,
    archiveFileName,
    assetName,
    "ninja"
  );
}

/// Detects if the current system is a Raspberry Pi with Debian
/// by reading /proc/cpuinfo and /etc/os-release
// async function isRaspberryPi(): Promise<boolean> {
//   try {
//     // TODO: imporove detection speed
//     const cpuInfo = await readFile("/proc/cpuinfo", "utf8");
//     const osRelease = await readFile("/etc/os-release", "utf8");
//     const versionId = osRelease.match(/VERSION_ID="?(\d+)"?/)?.[1] ?? "0";

//     return (
//       cpuInfo.toLowerCase().includes("raspberry pi") &&
//       osRelease.toLowerCase().includes(`name="debian gnu/linux"`) &&
//       parseInt(versionId) >= 12
//     );
//   } catch (error) {
//     // Handle file read error or other exceptions
//     Logger.log(
//       "Error reading /proc/cpuinfo or /etc/os-release:",
//       error instanceof Error ? error.message : (error as string)
//     );

//     return false;
//   }
// }

export async function downloadAndInstallOpenOCD(
  version: string
): Promise<boolean> {
  if (
    (process.platform === "darwin" && process.arch === "x64") ||
    (process.platform === "linux" && !["arm64", "x64"].includes(process.arch))
  ) {
    Logger.log("OpenOCD installation not supported on this platform.");

    return false;
  }
  const assetExt: string = process.platform === "linux" ? "tar.gz" : "zip";
  const targetDirectory = buildOpenOCDPath(version);
  const archiveFileName = `openocd.${assetExt}`;
  const assetName = `openocd-${version}${
    process.platform === "linux"
      ? process.arch === "arm64"
        ? "-aarch64"
        : "-x86_64"
      : process.platform === "darwin"
      ? "-arm64"
      : ""
  }-${TOOLS_PLATFORMS[process.platform]}.${assetExt}`;

  const extraCallback = (): void => {
    if (process.platform !== "win32") {
      // on darwin and linux platforms create windows compatible alias
      // so confiuration works on all platforms
      symlinkSync(
        join(targetDirectory, "openocd"),
        join(targetDirectory, "openocd.exe"),
        "file"
      );
    }
  };

  return downloadAndInstallGithubAsset(
    version,
    OPENOCD_RELEASES[version],
    GithubRepository.tools,
    targetDirectory,
    archiveFileName,
    assetName,
    "OpenOCD",
    extraCallback
  );
}

/**
 * Supports Windows and macOS amd64 and arm64.
 *
 * @param version
 * @returns
 */
export async function downloadAndInstallCmake(
  version: string
): Promise<boolean> {
  /*if (process.platform === "linux") {
    Logger.log("CMake installation on Linux is not supported.");

    return false;
  }*/

  const targetDirectory = buildCMakePath(version);
  const assetExt = process.platform === "win32" ? "zip" : "tar.gz";
  const archiveFileName = `cmake-${version}.${assetExt}`;
  const assetName = `cmake-${version.replace("v", "")}-${
    CMAKE_PLATFORMS[process.platform]
  }-${
    process.platform === "darwin"
      ? "universal"
      : process.arch === "arm64"
      ? process.platform === "linux"
        ? "aarch64"
        : "arm64"
      : "x86_64"
  }.${assetExt}`;

  const extraCallback = (): void => {
    // on macOS the download includes an app bundle
    // create a symlink so it has the same paths as on other platforms
    if (process.platform === "darwin") {
      symlinkSync(
        join(targetDirectory, "CMake.app", "Contents", "bin"),
        join(targetDirectory, "bin"),
        "dir"
      );
    }
    // macOS
    //chmodSync(join(targetDirectory, "CMake.app", "Contents", "bin", "cmake"), 0o755);
  };

  return downloadAndInstallGithubAsset(
    version,
    version,
    GithubRepository.cmake,
    targetDirectory,
    archiveFileName,
    assetName,
    "CMake",
    extraCallback
  );
}

/**
 * Only supported Windows amd64 and arm64.
 *
 * @returns
 */
export async function downloadEmbedPython(
  versionBundle: VersionBundle,
  redirectURL?: string
): Promise<string | undefined> {
  if (
    // even tough this function supports downloading python3 on macOS arm64
    // it doesn't work correctly therefore it's excluded here
    // use pyenvInstallPython instead
    process.platform !== "win32" ||
    (process.platform === "win32" && process.arch !== "x64")
  ) {
    Logger.log(
      "Embed Python installation on Windows x64 and macOS arm64 only."
    );

    return;
  }

  const targetDirectory = buildPython3Path(versionBundle.python.version);
  const settingsTargetDirectory =
    `${HOME_VAR}/.pico-sdk` + `/python/${versionBundle.python.version}`;

  // Check if the Embed Python is already installed
  if (
    redirectURL === undefined &&
    existsSync(targetDirectory) &&
    readdirSync(targetDirectory).length !== 0
  ) {
    Logger.log(`Embed Python is already installed correctly.`);

    return `${settingsTargetDirectory}/python.exe`;
  }

  // Ensure the target directory exists
  await mkdir(targetDirectory, { recursive: true });

  // select download url
  const downloadUrl = new URL(versionBundle.python.windowsAmd64);

  const tmpBasePath = join(tmpdir(), "pico-sdk");
  await mkdir(tmpBasePath, { recursive: true });
  const archiveFilePath = join(
    tmpBasePath,
    `python-${versionBundle.python.version}.zip`
  );

  return new Promise(resolve => {
    const client = new Client(downloadUrl.origin);

    const requestOptions : Dispatcher.RequestOptions = {
      path: downloadUrl.pathname + downloadUrl.search,
      method: "GET",
      headers: {
        // eslint-disable-next-line @typescript-eslint/naming-convention
        "User-Agent": "VSCode-RaspberryPi-Pico-Extension",
        // eslint-disable-next-line @typescript-eslint/naming-convention
        Accept: "*/*",
        // eslint-disable-next-line @typescript-eslint/naming-convention
        "Accept-Encoding": "gzip, deflate, br",
      },
      maxRedirections: 3,
    };

    // save requested stream to file
    client.stream(requestOptions, ({statusCode}) =>
      createWriteStream(archiveFilePath).on("finish", () => {
        const code = statusCode ?? 0;

        if (code >= 400) {
          //return reject(new Error(STATUS_CODES[code]));
          Logger.log("Error while downloading python: " + STATUS_CODES[code]);

          return resolve(undefined);
        }

        // any redirects should have been handled by undici

        // doesn't work correctly therefore use pyenvInstallPython instead
        // TODO: remove unused darwin code-path here
        if (process.platform === "darwin") {
          const pkgExtractor = new MacOSPythonPkgExtractor(
            archiveFilePath,
            targetDirectory
          );

          pkgExtractor
            .extractPkg()
            .then(success => {
              if (versionBundle.python.version.lastIndexOf(".") <= 2) {
                Logger.log(
                  "Error while extracting Python: " +
                    "Python version has wrong format."
                );
                resolve(undefined);
              }

              if (success) {
                try {
                  // create symlink, so the same path can be used as on Windows
                  const srcPath = joinPosix(
                    settingsTargetDirectory,
                    "/Versions/",
                    versionBundle.python.version.substring(
                      0,
                      versionBundle.python.version.lastIndexOf(".")
                    ),
                    "bin",
                    "python3"
                  );
                  symlinkSync(
                    srcPath,
                    // use .exe as python is already used in the directory
                    join(settingsTargetDirectory, "python.exe"),
                    "file"
                  );
                  symlinkSync(
                    srcPath,
                    // use .exe as python is already used in the directory
                    join(settingsTargetDirectory, "python3.exe"),
                    "file"
                  );
                } catch {
                  resolve(undefined);
                }

                resolve(`${settingsTargetDirectory}/python.exe`);
              } else {
                resolve(undefined);
              }
            })
            .catch(() => {
              resolve(undefined);
            });
        } else {
          // unpack the archive
          const success = unzipFile(archiveFilePath, targetDirectory);
          // delete tmp file
          unlinkSync(archiveFilePath);
          resolve(
            success ? `${settingsTargetDirectory}/python.exe` : undefined
          );
        }
      }), (err) => {
        if (err) {
          Logger.log("Error while downloading Embed Python.");
          return false;
        }
      }
    );
  });
}<|MERGE_RESOLUTION|>--- conflicted
+++ resolved
@@ -216,23 +216,8 @@
             `Error while downloading ${logName}: ` + STATUS_CODES[code]
           );
 
-<<<<<<< HEAD
           return resolve(false);
         }
-=======
-      // handle redirects
-      if (code > 300 && code < 400 && !!response.headers.location) {
-        return resolve(
-          downloadAndInstallZip(
-            response.headers.location,
-            targetDirectory,
-            archiveFileName,
-            logName,
-            extraCallback
-          )
-        );
-      }
->>>>>>> 1f26dcc3
 
         // any redirects should have been handled by undici
         
@@ -611,14 +596,8 @@
 
   // Check if the SDK is already installed
   if (
-<<<<<<< HEAD
     existsSync(targetDirectory)
     && readdirSync(targetDirectory).length !== 0
-=======
-    redirectURL === undefined &&
-    existsSync(targetDirectory) &&
-    readdirSync(targetDirectory).length !== 0
->>>>>>> 1f26dcc3
   ) {
     Logger.log(`Toolchain ${toolchain.version} is already installed.`);
 
