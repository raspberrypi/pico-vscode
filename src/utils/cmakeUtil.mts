--- conflicted
+++ resolved
@@ -340,16 +340,11 @@
         "endif()\n" +
         `set(sdkVersion ${newSDKVersion})\n` +
         `set(toolchainVersion ${newToolchainVersion})\n` +
-<<<<<<< HEAD
-        `set(picotoolVersion ${picotoolVersion})\n` +
+        `set(picotoolVersion ${newPicotoolVersion})\n` +
         `set(picoVscode ${buildCMakeIncPath(false)}/pico-vscode.cmake)\n` +
         "if (EXISTS ${picoVscode})\n" +
         "    include(${picoVscode})\n" +
         "endif()\n" +
-=======
-        `set(picotoolVersion ${newPicotoolVersion})\n` +
-        `include(${buildCMakeIncPath(false)}/pico-vscode.cmake)\n` +
->>>>>>> e9d54656
         // eslint-disable-next-line max-len
         "# ===================================================================================="
       );
